<?xml version="1.0" encoding="UTF-8"?>
<project xmlns="http://maven.apache.org/POM/4.0.0" xmlns:xsi="http://www.w3.org/2001/XMLSchema-instance" xsi:schemaLocation="http://maven.apache.org/POM/4.0.0 http://maven.apache.org/xsd/maven-4.0.0.xsd">
	<modelVersion>4.0.0</modelVersion>

	<groupId>com.iluwatar</groupId>
	<artifactId>java-design-patterns</artifactId>
	<version>1.4.0</version>
	<packaging>pom</packaging>

	<properties>
		<project.build.sourceEncoding>UTF-8</project.build.sourceEncoding>
		<hibernate.version>5.0.0.CR2</hibernate.version>
		<spring-data.version>1.8.1.RELEASE</spring-data.version>
		<h2.version>1.4.187</h2.version>
		<junit.version>4.12</junit.version>
		<compiler.version>3.0</compiler.version>
		<coveralls.version>3.1.0</coveralls.version>
		<jacoco.version>0.7.2.201409121644</jacoco.version>
		<commons-dbcp.version>1.4</commons-dbcp.version>
	</properties>
	<modules>
		<module>abstract-factory</module>
		<module>builder</module>
		<module>factory-method</module>
		<module>prototype</module>
		<module>singleton</module>
		<module>adapter</module>
		<module>bridge</module>
		<module>composite</module>
		<module>dao</module>
		<module>decorator</module>
		<module>facade</module>
		<module>flyweight</module>
		<module>proxy</module>
		<module>chain</module>
		<module>command</module>
		<module>interpreter</module>
		<module>iterator</module>
		<module>mediator</module>
		<module>memento</module>
		<module>model-view-presenter</module>
		<module>observer</module>
		<module>state</module>
		<module>strategy</module>
		<module>template-method</module>
		<module>visitor</module>
		<module>double-checked-locking</module>
		<module>servant</module>
		<module>service-locator</module>
		<module>null-object</module>
		<module>event-aggregator</module>
		<module>callback</module>
		<module>execute-around</module>
		<module>property</module>
		<module>intercepting-filter</module>
		<module>poison-pill</module>
		<module>lazy-loading</module>
		<module>service-layer</module>
		<module>specification</module>
		<module>tolerant-reader</module>
		<module>model-view-controller</module>
		<module>flux</module>
		<module>double-dispatch</module>
		<module>multiton</module>
		<module>resource-acquisition-is-initialization</module>
		<module>thread-pool</module>
		<module>private-class-data</module>
		<module>object-pool</module>
		<module>dependency-injection</module>
		<module>naked-objects</module>
		<module>front-controller</module>
		<module>repository</module>
<<<<<<< HEAD
    <module>business-delegate</module>
  </modules>
=======
		<module>async-method-invocation</module>
	</modules>
>>>>>>> 27aafe52

	<dependencyManagement>
		<dependencies>
			<dependency>
				<groupId>org.hibernate</groupId>
				<artifactId>hibernate-core</artifactId>
				<version>${hibernate.version}</version>
			</dependency>
			<dependency>
				<groupId>org.hibernate</groupId>
				<artifactId>hibernate-entitymanager</artifactId>
				<version>${hibernate.version}</version>
			</dependency>
			<dependency>
				<groupId>org.springframework.data</groupId>
				<artifactId>spring-data-jpa</artifactId>
				<version>${spring-data.version}</version>
			</dependency>
			<dependency>
				<groupId>com.h2database</groupId>
				<artifactId>h2</artifactId>
				<version>${h2.version}</version>
			</dependency>
			<dependency>
				<groupId>commons-dbcp</groupId>
				<artifactId>commons-dbcp</artifactId>
				<version>${commons-dbcp.version}</version>
			</dependency>
			<dependency>
				<groupId>junit</groupId>
				<artifactId>junit</artifactId>
				<version>${junit.version}</version>
				<scope>test</scope>
			</dependency>
		</dependencies>
	</dependencyManagement>


	<build>
		<pluginManagement>
			<plugins>
				<!-- This plugin's configuration is used to store Eclipse m2e settings 
					only. It has no influence on the Maven build itself. TODO: Remove when the 
					m2e plugin can correctly bind to Maven lifecycle -->
				<plugin>
					<groupId>org.eclipse.m2e</groupId>
					<artifactId>lifecycle-mapping</artifactId>
					<version>1.0.0</version>
					<configuration>
						<lifecycleMappingMetadata>
							<pluginExecutions>
								<pluginExecution>
									<pluginExecutionFilter>
										<groupId>org.jacoco</groupId>
										<artifactId>
											jacoco-maven-plugin
										</artifactId>
										<versionRange>
											[0.6.2,)
										</versionRange>
										<goals>
											<goal>prepare-agent</goal>
										</goals>
									</pluginExecutionFilter>
									<action>
										<ignore/>
									</action>
								</pluginExecution>
							</pluginExecutions>
						</lifecycleMappingMetadata>
					</configuration>
				</plugin>
			</plugins>
		</pluginManagement>

		<plugins>
			<!-- Tell maven to compile using Java 8 -->
			<plugin>
				<groupId>org.apache.maven.plugins</groupId>
				<artifactId>maven-compiler-plugin</artifactId>
				<version>${compiler.version}</version>
				<configuration>
					<source>1.8</source>
					<target>1.8</target>
				</configuration>
			</plugin>
			<plugin>
				<groupId>org.eluder.coveralls</groupId>
				<artifactId>coveralls-maven-plugin</artifactId>
				<version>${coveralls.version}</version>
				<configuration>
					<repoToken>jb6wYzxkVvjolD6qOWpzWdcWBzYk2fAmF</repoToken>
				</configuration>
			</plugin>
			<plugin>
				<groupId>org.jacoco</groupId>
				<artifactId>jacoco-maven-plugin</artifactId>
				<version>${jacoco.version}</version>
				<!-- The following exclude configuration was added because error occurred 
					when executing "mvn clean test jacoco:report coveralls:report" -->
				<!-- [ERROR] Failed to execute goal org.eluder.coveralls:coveralls-maven-plugin:3.1.0:report 
					(default-cli) on project java-design-patterns: I/O operation failed: No source 
					found for domainapp/dom/modules/simple/QSimpleObject.java -> [Help 1] -->
				<configuration>
					<excludes>
						<exclude>domainapp/dom/modules/simple/QSimpleObject.class</exclude>
					</excludes>
				</configuration>
				<executions>
					<execution>
						<id>prepare-agent</id>
						<goals>
							<goal>prepare-agent</goal>
						</goals>
					</execution>
				</executions>
			</plugin>
		</plugins>
	</build>

</project><|MERGE_RESOLUTION|>--- conflicted
+++ resolved
@@ -70,13 +70,9 @@
 		<module>naked-objects</module>
 		<module>front-controller</module>
 		<module>repository</module>
-<<<<<<< HEAD
+		<module>async-method-invocation</module>
     <module>business-delegate</module>
   </modules>
-=======
-		<module>async-method-invocation</module>
-	</modules>
->>>>>>> 27aafe52
 
 	<dependencyManagement>
 		<dependencies>
