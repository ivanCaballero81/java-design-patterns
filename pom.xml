--- conflicted
+++ resolved
@@ -134,12 +134,8 @@
         <module>event-asynchronous</module>
         <module>queue-load-leveling</module>
         <module>object-mother</module>
-<<<<<<< HEAD
         <module>converter</module>
-=======
         <module>guarded-suspension</module>
-
->>>>>>> 175e9f58
     </modules>
 
     <dependencyManagement>
