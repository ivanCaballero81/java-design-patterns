<?xml version="1.0" encoding="UTF-8"?>
<project xmlns:xsi="http://www.w3.org/2001/XMLSchema-instance" xmlns="http://maven.apache.org/POM/4.0.0"
		 xsi:schemaLocation="http://maven.apache.org/POM/4.0.0 http://maven.apache.org/xsd/maven-4.0.0.xsd">
	<modelVersion>4.0.0</modelVersion>

	<groupId>com.iluwatar</groupId>
	<artifactId>java-design-patterns</artifactId>
	<version>1.6.0</version>
	<packaging>pom</packaging>

	<properties>
		<project.build.sourceEncoding>UTF-8</project.build.sourceEncoding>
		<hibernate.version>5.0.0.Final</hibernate.version>
		<spring-data.version>1.8.2.RELEASE</spring-data.version>
		<h2.version>1.4.188</h2.version>
		<junit.version>4.12</junit.version>
		<compiler.version>3.0</compiler.version>
		<coveralls.version>3.1.0</coveralls.version>
		<jacoco.version>0.7.2.201409121644</jacoco.version>
		<commons-dbcp.version>1.4</commons-dbcp.version>
		<camel.version>2.15.3</camel.version>
	</properties>
	<modules>
		<module>abstract-factory</module>
		<module>builder</module>
		<module>factory-method</module>
		<module>prototype</module>
		<module>singleton</module>
		<module>adapter</module>
		<module>bridge</module>
		<module>composite</module>
		<module>dao</module>
		<module>decorator</module>
		<module>facade</module>
		<module>flyweight</module>
		<module>proxy</module>
		<module>chain</module>
		<module>command</module>
		<module>interpreter</module>
		<module>iterator</module>
		<module>mediator</module>
		<module>memento</module>
		<module>model-view-presenter</module>
		<module>observer</module>
		<module>state</module>
		<module>strategy</module>
		<module>template-method</module>
		<module>visitor</module>
		<module>double-checked-locking</module>
		<module>servant</module>
		<module>service-locator</module>
		<module>null-object</module>
		<module>event-aggregator</module>
		<module>callback</module>
		<module>execute-around</module>
		<module>property</module>
		<module>intercepting-filter</module>
		<module>poison-pill</module>
		<module>lazy-loading</module>
		<module>service-layer</module>
		<module>specification</module>
		<module>tolerant-reader</module>
		<module>model-view-controller</module>
		<module>flux</module>
		<module>double-dispatch</module>
		<module>multiton</module>
		<module>resource-acquisition-is-initialization</module>
		<module>thread-pool</module>
		<module>private-class-data</module>
		<module>object-pool</module>
		<module>dependency-injection</module>
		<module>naked-objects</module>
		<module>front-controller</module>
		<module>repository</module>
		<module>async-method-invocation</module>
		<module>business-delegate</module>
		<module>half-sync-half-async</module>
		<module>step-builder</module>
		<module>layers</module>
		<module>message-channel</module>
<<<<<<< HEAD
=======
		<module>fluentinterface</module>
>>>>>>> 3ebc64c5
	</modules>

	<dependencyManagement>
		<dependencies>
			<dependency>
				<groupId>org.hibernate</groupId>
				<artifactId>hibernate-core</artifactId>
				<version>${hibernate.version}</version>
			</dependency>
			<dependency>
				<groupId>org.hibernate</groupId>
				<artifactId>hibernate-entitymanager</artifactId>
				<version>${hibernate.version}</version>
			</dependency>
			<dependency>
				<groupId>org.springframework.data</groupId>
				<artifactId>spring-data-jpa</artifactId>
				<version>${spring-data.version}</version>
			</dependency>
			<dependency>
				<groupId>com.h2database</groupId>
				<artifactId>h2</artifactId>
				<version>${h2.version}</version>
			</dependency>
			<dependency>
				<groupId>commons-dbcp</groupId>
				<artifactId>commons-dbcp</artifactId>
				<version>${commons-dbcp.version}</version>
			</dependency>
			<dependency>
				<groupId>org.apache.camel</groupId>
				<artifactId>camel-core</artifactId>
				<version>${camel.version}</version>
			</dependency>
			<dependency>
				<groupId>org.apache.camel</groupId>
				<artifactId>camel-stream</artifactId>
				<version>${camel.version}</version>
			</dependency>
			<dependency>
				<groupId>junit</groupId>
				<artifactId>junit</artifactId>
				<version>${junit.version}</version>
				<scope>test</scope>
			</dependency>
		</dependencies>
	</dependencyManagement>


	<build>
		<pluginManagement>
			<plugins>
				<!-- This plugin's configuration is used to store Eclipse m2e settings
					only. It has no influence on the Maven build itself. TODO: Remove when the
					m2e plugin can correctly bind to Maven lifecycle -->
				<plugin>
					<groupId>org.eclipse.m2e</groupId>
					<artifactId>lifecycle-mapping</artifactId>
					<version>1.0.0</version>
					<configuration>
						<lifecycleMappingMetadata>
							<pluginExecutions>
								<pluginExecution>
									<pluginExecutionFilter>
										<groupId>org.jacoco</groupId>
										<artifactId>
											jacoco-maven-plugin
										</artifactId>
										<versionRange>
											[0.6.2,)
										</versionRange>
										<goals>
											<goal>prepare-agent</goal>
										</goals>
									</pluginExecutionFilter>
									<action>
										<ignore/>
									</action>
								</pluginExecution>
							</pluginExecutions>
						</lifecycleMappingMetadata>
					</configuration>
				</plugin>
			</plugins>
		</pluginManagement>

		<plugins>
			<!-- Tell maven to compile using Java 8 -->
			<plugin>
				<groupId>org.apache.maven.plugins</groupId>
				<artifactId>maven-compiler-plugin</artifactId>
				<version>${compiler.version}</version>
				<configuration>
					<source>1.8</source>
					<target>1.8</target>
				</configuration>
			</plugin>
			<plugin>
				<groupId>org.eluder.coveralls</groupId>
				<artifactId>coveralls-maven-plugin</artifactId>
				<version>${coveralls.version}</version>
				<configuration>
					<repoToken>jb6wYzxkVvjolD6qOWpzWdcWBzYk2fAmF</repoToken>
				</configuration>
			</plugin>
			<plugin>
				<groupId>org.jacoco</groupId>
				<artifactId>jacoco-maven-plugin</artifactId>
				<version>${jacoco.version}</version>
				<!-- The following exclude configuration was added because error occurred
					when executing "mvn clean test jacoco:report coveralls:report" -->
				<!-- [ERROR] Failed to execute goal org.eluder.coveralls:coveralls-maven-plugin:3.1.0:report
					(default-cli) on project java-design-patterns: I/O operation failed: No source
					found for domainapp/dom/modules/simple/QSimpleObject.java -> [Help 1] -->
				<configuration>
					<excludes>
						<exclude>domainapp/dom/modules/simple/QSimpleObject.class</exclude>
					</excludes>
				</configuration>
				<executions>
					<execution>
						<id>prepare-agent</id>
						<goals>
							<goal>prepare-agent</goal>
						</goals>
					</execution>
				</executions>
			</plugin>

			<!--checkstyle plug-in. checking against googles styles
			   see config at checkstyle.xml
			-->
			<plugin>
				<groupId>org.apache.maven.plugins</groupId>
				<artifactId>maven-checkstyle-plugin</artifactId>
				<version>2.15</version>
				<executions>
					<execution>
						<id>validate</id>
						<goals>
							<goal>check</goal>
						</goals>
						<phase>validate</phase>
						<configuration>
							<configLocation>checkstyle.xml</configLocation>
							<encoding>UTF-8</encoding>
							<consoleOutput>false</consoleOutput>
							<failsOnError>false</failsOnError>
						</configuration>
					</execution>
				</executions>
			</plugin>
		</plugins>
	</build>

</project><|MERGE_RESOLUTION|>--- conflicted
+++ resolved
@@ -73,15 +73,12 @@
 		<module>front-controller</module>
 		<module>repository</module>
 		<module>async-method-invocation</module>
-		<module>business-delegate</module>
-		<module>half-sync-half-async</module>
+    	<module>business-delegate</module>
+    	<module>half-sync-half-async</module>
 		<module>step-builder</module>
 		<module>layers</module>
 		<module>message-channel</module>
-<<<<<<< HEAD
-=======
 		<module>fluentinterface</module>
->>>>>>> 3ebc64c5
 	</modules>
 
 	<dependencyManagement>
@@ -134,8 +131,8 @@
 	<build>
 		<pluginManagement>
 			<plugins>
-				<!-- This plugin's configuration is used to store Eclipse m2e settings
-					only. It has no influence on the Maven build itself. TODO: Remove when the
+				<!-- This plugin's configuration is used to store Eclipse m2e settings 
+					only. It has no influence on the Maven build itself. TODO: Remove when the 
 					m2e plugin can correctly bind to Maven lifecycle -->
 				<plugin>
 					<groupId>org.eclipse.m2e</groupId>
@@ -191,10 +188,10 @@
 				<groupId>org.jacoco</groupId>
 				<artifactId>jacoco-maven-plugin</artifactId>
 				<version>${jacoco.version}</version>
-				<!-- The following exclude configuration was added because error occurred
+				<!-- The following exclude configuration was added because error occurred 
 					when executing "mvn clean test jacoco:report coveralls:report" -->
-				<!-- [ERROR] Failed to execute goal org.eluder.coveralls:coveralls-maven-plugin:3.1.0:report
-					(default-cli) on project java-design-patterns: I/O operation failed: No source
+				<!-- [ERROR] Failed to execute goal org.eluder.coveralls:coveralls-maven-plugin:3.1.0:report 
+					(default-cli) on project java-design-patterns: I/O operation failed: No source 
 					found for domainapp/dom/modules/simple/QSimpleObject.java -> [Help 1] -->
 				<configuration>
 					<excludes>
