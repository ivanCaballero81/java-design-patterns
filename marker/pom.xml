<?xml version="1.0" encoding="UTF-8"?>
<!--
    The MIT License
    Copyright (c) 2014-2016 Ilkka Seppälä
    Permission is hereby granted, free of charge, to any person obtaining a copy
    of this software and associated documentation files (the "Software"), to deal
    in the Software without restriction, including without limitation the rights
    to use, copy, modify, merge, publish, distribute, sublicense, and/or sell
    copies of the Software, and to permit persons to whom the Software is
    furnished to do so, subject to the following conditions:
    The above copyright notice and this permission notice shall be included in
    all copies or substantial portions of the Software.
    THE SOFTWARE IS PROVIDED "AS IS", WITHOUT WARRANTY OF ANY KIND, EXPRESS OR
    IMPLIED, INCLUDING BUT NOT LIMITED TO THE WARRANTIES OF MERCHANTABILITY,
    FITNESS FOR A PARTICULAR PURPOSE AND NONINFRINGEMENT. IN NO EVENT SHALL THE
    AUTHORS OR COPYRIGHT HOLDERS BE LIABLE FOR ANY CLAIM, DAMAGES OR OTHER
    LIABILITY, WHETHER IN AN ACTION OF CONTRACT, TORT OR OTHERWISE, ARISING FROM,
    OUT OF OR IN CONNECTION WITH THE SOFTWARE OR THE USE OR OTHER DEALINGS IN
    THE SOFTWARE.
-->
<<<<<<< HEAD

=======
>>>>>>> 34b09c75
<project xmlns="http://maven.apache.org/POM/4.0.0"
         xmlns:xsi="http://www.w3.org/2001/XMLSchema-instance"
         xsi:schemaLocation="http://maven.apache.org/POM/4.0.0 http://maven.apache.org/xsd/maven-4.0.0.xsd">
    <parent>
        <artifactId>java-design-patterns</artifactId>
        <groupId>com.iluwatar</groupId>
        <version>1.16.0-SNAPSHOT</version>
    </parent>
    <modelVersion>4.0.0</modelVersion>

    <artifactId>marker</artifactId>
    <dependencies>
        <dependency>
            <groupId>org.junit.jupiter</groupId>
            <artifactId>junit-jupiter-api</artifactId>
            <version>RELEASE</version>
        </dependency>
        <dependency>
            <groupId>junit</groupId>
            <artifactId>junit</artifactId>
        </dependency>
        <dependency>
            <groupId>junit</groupId>
            <artifactId>junit</artifactId>
        </dependency>
    </dependencies>


</project><|MERGE_RESOLUTION|>--- conflicted
+++ resolved
@@ -18,10 +18,6 @@
     OUT OF OR IN CONNECTION WITH THE SOFTWARE OR THE USE OR OTHER DEALINGS IN
     THE SOFTWARE.
 -->
-<<<<<<< HEAD
-
-=======
->>>>>>> 34b09c75
 <project xmlns="http://maven.apache.org/POM/4.0.0"
          xmlns:xsi="http://www.w3.org/2001/XMLSchema-instance"
          xsi:schemaLocation="http://maven.apache.org/POM/4.0.0 http://maven.apache.org/xsd/maven-4.0.0.xsd">
