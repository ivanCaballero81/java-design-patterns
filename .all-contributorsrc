{
  "files": [
    "README.md"
  ],
  "imageSize": 100,
  "commit": false,
  "contributors": [
    {
      "login": "iluwatar",
      "name": "Ilkka Seppälä",
      "avatar_url": "https://avatars1.githubusercontent.com/u/582346?v=4",
      "profile": "https://github.com/iluwatar",
      "contributions": [
        "projectManagement",
        "maintenance",
        "content"
      ]
    },
    {
      "login": "amit1307",
      "name": "amit1307",
      "avatar_url": "https://avatars0.githubusercontent.com/u/23420222?v=4",
      "profile": "https://github.com/amit1307",
      "contributions": [
        "code"
      ]
    },
    {
      "login": "npathai",
      "name": "Narendra Pathai",
      "avatar_url": "https://avatars2.githubusercontent.com/u/1792515?v=4",
      "profile": "https://github.com/npathai",
      "contributions": [
        "code",
        "ideas",
        "review"
      ]
    },
    {
      "login": "fluxw42",
      "name": "Jeroen Meulemeester",
      "avatar_url": "https://avatars1.githubusercontent.com/u/1545460?v=4",
      "profile": "https://github.com/fluxw42",
      "contributions": [
        "code"
      ]
    },
    {
      "login": "mikulucky",
      "name": "Joseph McCarthy",
      "avatar_url": "https://avatars0.githubusercontent.com/u/4526195?v=4",
      "profile": "http://www.joemccarthy.co.uk",
      "contributions": [
        "code"
      ]
    },
    {
      "login": "thomasoss",
      "name": "Thomas",
      "avatar_url": "https://avatars1.githubusercontent.com/u/22516154?v=4",
      "profile": "https://github.com/thomasoss",
      "contributions": [
        "code"
      ]
    },
    {
      "login": "anuragagarwal561994",
      "name": "Anurag Agarwal",
      "avatar_url": "https://avatars1.githubusercontent.com/u/6075379?v=4",
      "profile": "https://github.com/anuragagarwal561994",
      "contributions": [
        "code"
      ]
    },
    {
      "login": "markusmo3",
      "name": "Markus Moser",
      "avatar_url": "https://avatars1.githubusercontent.com/u/3317416?v=4",
      "profile": "https://markusmo3.github.io",
      "contributions": [
        "design",
        "code",
        "ideas"
      ]
    },
    {
      "login": "isabiq",
      "name": "Sabiq Ihab",
      "avatar_url": "https://avatars1.githubusercontent.com/u/19510920?v=4",
      "profile": "https://twitter.com/i_sabiq",
      "contributions": [
        "code"
      ]
    },
    {
      "login": "inbravo",
      "name": "Amit Dixit",
      "avatar_url": "https://avatars3.githubusercontent.com/u/5253764?v=4",
      "profile": "http://inbravo.github.io",
      "contributions": [
        "code"
      ]
    },
    {
      "login": "piyushchaudhari04",
      "name": "Piyush Kailash Chaudhari",
      "avatar_url": "https://avatars3.githubusercontent.com/u/10268029?v=4",
      "profile": "https://github.com/piyushchaudhari04",
      "contributions": [
        "code"
      ]
    },
    {
      "login": "joshzambales",
      "name": "joshzambales",
      "avatar_url": "https://avatars1.githubusercontent.com/u/8704552?v=4",
      "profile": "https://github.com/joshzambales",
      "contributions": [
        "code"
      ]
    },
    {
      "login": "Crossy147",
      "name": "Kamil Pietruszka",
      "avatar_url": "https://avatars2.githubusercontent.com/u/7272996?v=4",
      "profile": "https://github.com/Crossy147",
      "contributions": [
        "code"
      ]
    },
    {
      "login": "zafarella",
      "name": "Zafar Khaydarov",
      "avatar_url": "https://avatars2.githubusercontent.com/u/660742?v=4",
      "profile": "http://cs.joensuu.fi/~zkhayda",
      "contributions": [
        "code",
        "doc"
      ]
    },
    {
      "login": "kemitix",
      "name": "Paul Campbell",
      "avatar_url": "https://avatars1.githubusercontent.com/u/1147749?v=4",
      "profile": "https://kemitix.github.io/",
      "contributions": [
        "code"
      ]
    },
    {
      "login": "Argyro-Sioziou",
      "name": "Argyro Sioziou",
      "avatar_url": "https://avatars0.githubusercontent.com/u/22822639?v=4",
      "profile": "https://github.com/Argyro-Sioziou",
      "contributions": [
        "code"
      ]
    },
    {
      "login": "TylerMcConville",
      "name": "TylerMcConville",
      "avatar_url": "https://avatars0.githubusercontent.com/u/4946449?v=4",
      "profile": "https://github.com/TylerMcConville",
      "contributions": [
        "code"
      ]
    },
    {
      "login": "saksham93",
      "name": "saksham93",
      "avatar_url": "https://avatars1.githubusercontent.com/u/37399540?v=4",
      "profile": "https://github.com/saksham93",
      "contributions": [
        "code"
      ]
    },
    {
      "login": "nikhilbarar",
      "name": "nikhilbarar",
      "avatar_url": "https://avatars2.githubusercontent.com/u/37332144?v=4",
      "profile": "https://github.com/nikhilbarar",
      "contributions": [
        "code"
      ]
    },
    {
      "login": "colinbut",
      "name": "Colin But",
      "avatar_url": "https://avatars2.githubusercontent.com/u/10725674?v=4",
      "profile": "http://colinbut.com",
      "contributions": [
        "code"
      ]
    },
    {
      "login": "ruslanpa",
      "name": "Ruslan",
      "avatar_url": "https://avatars2.githubusercontent.com/u/1503411?v=4",
      "profile": "https://github.com/ruslanpa",
      "contributions": [
        "code"
      ]
    },
    {
      "login": "JuhoKang",
      "name": "Juho Kang",
      "avatar_url": "https://avatars1.githubusercontent.com/u/4745294?v=4",
      "profile": "https://github.com/JuhoKang",
      "contributions": [
        "code"
      ]
    },
    {
      "login": "dheeraj-mummareddy",
      "name": "Dheeraj Mummareddy",
      "avatar_url": "https://avatars2.githubusercontent.com/u/7002230?v=4",
      "profile": "https://github.com/dheeraj-mummareddy",
      "contributions": [
        "code"
      ]
    },
    {
      "login": "bernardosulzbach",
      "name": "Bernardo Sulzbach",
      "avatar_url": "https://avatars0.githubusercontent.com/u/8271090?v=4",
      "profile": "https://www.bernardosulzbach.com",
      "contributions": [
        "code"
      ]
    },
    {
      "login": "4lexis",
      "name": "Aleksandar Dudukovic",
      "avatar_url": "https://avatars0.githubusercontent.com/u/19871727?v=4",
      "profile": "https://github.com/4lexis",
      "contributions": [
        "code"
      ]
    },
    {
      "login": "yusufaytas",
      "name": "Yusuf Aytaş",
      "avatar_url": "https://avatars2.githubusercontent.com/u/1049483?v=4",
      "profile": "https://www.yusufaytas.com",
      "contributions": [
        "code"
      ]
    },
    {
      "login": "qpi",
      "name": "Mihály Kuprivecz",
      "avatar_url": "https://avatars2.githubusercontent.com/u/1001491?v=4",
      "profile": "http://futurehomes.hu",
      "contributions": [
        "code"
      ]
    },
    {
      "login": "kapinuss",
      "name": "Stanislav Kapinus",
      "avatar_url": "https://avatars0.githubusercontent.com/u/17639945?v=4",
      "profile": "https://github.com/kapinuss",
      "contributions": [
        "code"
      ]
    },
    {
      "login": "gvsharma",
      "name": "GVSharma",
      "avatar_url": "https://avatars1.githubusercontent.com/u/6648152?v=4",
      "profile": "https://github.com/gvsharma",
      "contributions": [
        "code"
      ]
    },
    {
      "login": "SrdjanPaunovic",
      "name": "Srđan Paunović",
      "avatar_url": "https://avatars1.githubusercontent.com/u/22815104?v=4",
      "profile": "https://github.com/SrdjanPaunovic",
      "contributions": [
        "code"
      ]
    },
    {
      "login": "sideris",
      "name": "Petros G. Sideris",
      "avatar_url": "https://avatars3.githubusercontent.com/u/5484694?v=4",
      "profile": "https://sideris.xyz/",
      "contributions": [
        "code"
      ]
    },
    {
<<<<<<< HEAD
      "login": "MSaifAsif",
      "name": "M Saif Asif",
      "avatar_url": "https://avatars1.githubusercontent.com/u/6280554?v=4",
      "profile": "https://github.com/MSaifAsif",
=======
      "login": "kanwarpreet25",
      "name": "kanwarpreet25",
      "avatar_url": "https://avatars0.githubusercontent.com/u/39183641?v=4",
      "profile": "https://github.com/kanwarpreet25",
      "contributions": [
        "code"
      ]
    },
    {
      "login": "leonmak",
      "name": "Leon Mak",
      "avatar_url": "https://avatars3.githubusercontent.com/u/13071508?v=4",
      "profile": "http://leonmak.me",
      "contributions": [
        "code"
      ]
    },
    {
      "login": "perwramdemark",
      "name": "Per Wramdemark",
      "avatar_url": "https://avatars2.githubusercontent.com/u/7052193?v=4",
      "profile": "http://www.wramdemark.se",
      "contributions": [
        "code"
      ]
    },
    {
      "login": "waisuan",
      "name": "Evan Sia Wai Suan",
      "avatar_url": "https://avatars2.githubusercontent.com/u/10975700?v=4",
      "profile": "https://github.com/waisuan",
      "contributions": [
        "code"
      ]
    },
    {
      "login": "AnaghaSasikumar",
      "name": "AnaghaSasikumar",
      "avatar_url": "https://avatars2.githubusercontent.com/u/42939261?v=4",
      "profile": "https://github.com/AnaghaSasikumar",
      "contributions": [
        "code"
      ]
    },
    {
      "login": "christofferh",
      "name": "Christoffer Hamberg",
      "avatar_url": "https://avatars1.githubusercontent.com/u/767643?v=4",
      "profile": "https://christofferh.com",
      "contributions": [
        "code"
      ]
    },
    {
      "login": "dgruntz",
      "name": "Dominik Gruntz",
      "avatar_url": "https://avatars0.githubusercontent.com/u/1516800?v=4",
      "profile": "https://github.com/dgruntz",
      "contributions": [
        "code"
      ]
    },
    {
      "login": "hannespernpeintner",
      "name": "Hannes",
      "avatar_url": "https://avatars3.githubusercontent.com/u/1679437?v=4",
      "profile": "https://bitbucket.org/hannespernpeintner/",
      "contributions": [
        "code"
      ]
    },
    {
      "login": "leogtzr",
      "name": "Leo Gutiérrez Ramírez",
      "avatar_url": "https://avatars0.githubusercontent.com/u/1211969?v=4",
      "profile": "https://github.com/leogtzr",
      "contributions": [
        "code"
      ]
    },
    {
      "login": "npczwh",
      "name": "Zhang WH",
      "avatar_url": "https://avatars0.githubusercontent.com/u/14066422?v=4",
      "profile": "https://github.com/npczwh",
      "contributions": [
        "code"
      ]
    },
    {
      "login": "oconnelc",
      "name": "Christopher O'Connell",
      "avatar_url": "https://avatars0.githubusercontent.com/u/1112973?v=4",
      "profile": "https://github.com/oconnelc",
      "contributions": [
        "code"
      ]
    },
    {
      "login": "giorgosmav21",
      "name": "George Mavroeidis",
      "avatar_url": "https://avatars2.githubusercontent.com/u/22855493?v=4",
      "profile": "https://github.com/giorgosmav21",
      "contributions": [
        "code"
      ]
    },
    {
      "login": "hbothra15",
      "name": "Hemant Bothra",
      "avatar_url": "https://avatars1.githubusercontent.com/u/7418012?v=4",
      "profile": "https://github.com/hbothra15",
      "contributions": [
        "code"
      ]
    },
    {
      "login": "igeligel",
      "name": "Kevin Peters",
      "avatar_url": "https://avatars1.githubusercontent.com/u/12736734?v=4",
      "profile": "https://www.kevinpeters.net/about/",
      "contributions": [
        "code"
      ]
    },
    {
      "login": "llorllale",
      "name": "George Aristy",
      "avatar_url": "https://avatars1.githubusercontent.com/u/2019896?v=4",
      "profile": "https://llorllale.github.io/",
      "contributions": [
        "code"
      ]
    },
    {
      "login": "mookkiah",
      "name": "Mahendran Mookkiah",
      "avatar_url": "https://avatars1.githubusercontent.com/u/8975264?v=4",
      "profile": "https://github.com/mookkiah",
      "contributions": [
        "code"
      ]
    },
    {
      "login": "Azureyjt",
      "name": "Azureyjt",
      "avatar_url": "https://avatars2.githubusercontent.com/u/18476317?v=4",
      "profile": "https://github.com/Azureyjt",
      "contributions": [
        "code"
      ]
    },
    {
      "login": "vehpsr",
      "name": "gans",
      "avatar_url": "https://avatars2.githubusercontent.com/u/3133265?v=4",
      "profile": "https://github.com/vehpsr",
      "contributions": [
        "code"
      ]
    },
    {
      "login": "ThatGuyWithTheHat",
      "name": "Matt",
      "avatar_url": "https://avatars0.githubusercontent.com/u/24470582?v=4",
      "profile": "https://github.com/ThatGuyWithTheHat",
      "contributions": [
        "content"
      ]
    },
    {
      "login": "gopinath-langote",
      "name": "Gopinath Langote",
      "avatar_url": "https://avatars2.githubusercontent.com/u/10210778?v=4",
      "profile": "https://www.linkedin.com/in/gopinathlangote/",
      "contributions": [
        "code"
      ]
    },
    {
      "login": "hoswey",
      "name": "Hoswey",
      "avatar_url": "https://avatars3.githubusercontent.com/u/3689445?v=4",
      "profile": "https://github.com/hoswey",
      "contributions": [
        "code"
      ]
    },
    {
      "login": "amit2103",
      "name": "Amit Pandey",
      "avatar_url": "https://avatars3.githubusercontent.com/u/7566692?v=4",
      "profile": "https://github.com/amit2103",
      "contributions": [
        "code"
      ]
    },
    {
      "login": "gwildor28",
      "name": "gwildor28",
      "avatar_url": "https://avatars0.githubusercontent.com/u/16000365?v=4",
      "profile": "https://github.com/gwildor28",
      "contributions": [
        "content"
      ]
    },
    {
      "login": "llitfkitfk",
      "name": "田浩",
      "avatar_url": "https://avatars1.githubusercontent.com/u/2404785?v=4",
      "profile": "https://t.me/paul_docker",
      "contributions": [
        "content"
      ]
    },
    {
      "login": "pitsios-s",
      "name": "Stamatis Pitsios",
      "avatar_url": "https://avatars1.githubusercontent.com/u/6773603?v=4",
      "profile": "https://twitter.com/StPitsios",
      "contributions": [
        "code"
      ]
    },
    {
      "login": "qza",
      "name": "qza",
      "avatar_url": "https://avatars3.githubusercontent.com/u/233149?v=4",
      "profile": "https://github.com/qza",
      "contributions": [
        "code"
      ]
    },
    {
      "login": "Tschis",
      "name": "Rodolfo Forte",
      "avatar_url": "https://avatars1.githubusercontent.com/u/20662669?v=4",
      "profile": "http://tschis.github.io",
      "contributions": [
        "content"
      ]
    },
    {
      "login": "ankurkaushal",
      "name": "Ankur Kaushal",
      "avatar_url": "https://avatars2.githubusercontent.com/u/2236616?v=4",
      "profile": "https://github.com/ankurkaushal",
      "contributions": [
        "code"
      ]
    },
    {
      "login": "okinskas",
      "name": "Ovidijus Okinskas",
      "avatar_url": "https://avatars0.githubusercontent.com/u/20372387?v=4",
      "profile": "https://www.linkedin.com/in/ovidijus-okinskas/",
      "contributions": [
        "code"
      ]
    },
    {
      "login": "robertt240",
      "name": "Robert Kasperczyk",
      "avatar_url": "https://avatars1.githubusercontent.com/u/9137432?v=4",
      "profile": "https://github.com/robertt240",
>>>>>>> a70213f8
      "contributions": [
        "code"
      ]
    }
  ],
  "contributorsPerLine": 4,
  "projectName": "java-design-patterns",
  "projectOwner": "iluwatar",
  "repoType": "github",
  "repoHost": "https://github.com",
  "skipCi": true
}<|MERGE_RESOLUTION|>--- conflicted
+++ resolved
@@ -292,12 +292,15 @@
       ]
     },
     {
-<<<<<<< HEAD
       "login": "MSaifAsif",
       "name": "M Saif Asif",
       "avatar_url": "https://avatars1.githubusercontent.com/u/6280554?v=4",
       "profile": "https://github.com/MSaifAsif",
-=======
+      "contributions": [
+        "code"
+      ]
+    },
+    {
       "login": "kanwarpreet25",
       "name": "kanwarpreet25",
       "avatar_url": "https://avatars0.githubusercontent.com/u/39183641?v=4",
@@ -563,7 +566,6 @@
       "name": "Robert Kasperczyk",
       "avatar_url": "https://avatars1.githubusercontent.com/u/9137432?v=4",
       "profile": "https://github.com/robertt240",
->>>>>>> a70213f8
       "contributions": [
         "code"
       ]
