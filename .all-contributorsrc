{
  "files": [
    "README.md"
  ],
  "imageSize": 100,
  "commit": false,
  "contributors": [
    {
      "login": "iluwatar",
      "name": "Ilkka Seppälä",
      "avatar_url": "https://avatars1.githubusercontent.com/u/582346?v=4",
      "profile": "https://github.com/iluwatar",
      "contributions": [
        "projectManagement",
        "maintenance",
        "content"
      ]
    },
    {
      "login": "amit1307",
      "name": "amit1307",
      "avatar_url": "https://avatars0.githubusercontent.com/u/23420222?v=4",
      "profile": "https://github.com/amit1307",
      "contributions": [
        "code"
      ]
    },
    {
      "login": "npathai",
      "name": "Narendra Pathai",
      "avatar_url": "https://avatars2.githubusercontent.com/u/1792515?v=4",
      "profile": "https://github.com/npathai",
      "contributions": [
        "code",
        "ideas",
        "review"
      ]
    },
    {
      "login": "fluxw42",
      "name": "Jeroen Meulemeester",
      "avatar_url": "https://avatars1.githubusercontent.com/u/1545460?v=4",
      "profile": "https://github.com/fluxw42",
      "contributions": [
        "code"
      ]
    },
    {
      "login": "mikulucky",
      "name": "Joseph McCarthy",
      "avatar_url": "https://avatars0.githubusercontent.com/u/4526195?v=4",
      "profile": "http://www.joemccarthy.co.uk",
      "contributions": [
        "code"
      ]
    },
    {
      "login": "thomasoss",
      "name": "Thomas",
      "avatar_url": "https://avatars1.githubusercontent.com/u/22516154?v=4",
      "profile": "https://github.com/thomasoss",
      "contributions": [
        "code"
      ]
    },
    {
      "login": "anuragagarwal561994",
      "name": "Anurag Agarwal",
      "avatar_url": "https://avatars1.githubusercontent.com/u/6075379?v=4",
      "profile": "https://github.com/anuragagarwal561994",
      "contributions": [
        "code"
      ]
    },
    {
      "login": "markusmo3",
      "name": "Markus Moser",
      "avatar_url": "https://avatars1.githubusercontent.com/u/3317416?v=4",
      "profile": "https://markusmo3.github.io",
      "contributions": [
        "design",
        "code",
        "ideas"
      ]
    },
    {
      "login": "isabiq",
      "name": "Sabiq Ihab",
      "avatar_url": "https://avatars1.githubusercontent.com/u/19510920?v=4",
      "profile": "https://twitter.com/i_sabiq",
      "contributions": [
        "code"
      ]
    },
    {
      "login": "inbravo",
      "name": "Amit Dixit",
      "avatar_url": "https://avatars3.githubusercontent.com/u/5253764?v=4",
      "profile": "http://inbravo.github.io",
      "contributions": [
        "code"
      ]
    },
    {
      "login": "piyushchaudhari04",
      "name": "Piyush Kailash Chaudhari",
      "avatar_url": "https://avatars3.githubusercontent.com/u/10268029?v=4",
      "profile": "https://github.com/piyushchaudhari04",
      "contributions": [
        "code"
      ]
    },
    {
      "login": "joshzambales",
      "name": "joshzambales",
      "avatar_url": "https://avatars1.githubusercontent.com/u/8704552?v=4",
      "profile": "https://github.com/joshzambales",
      "contributions": [
        "code"
      ]
    },
    {
      "login": "Crossy147",
      "name": "Kamil Pietruszka",
      "avatar_url": "https://avatars2.githubusercontent.com/u/7272996?v=4",
      "profile": "https://github.com/Crossy147",
      "contributions": [
        "code"
      ]
    },
    {
      "login": "zafarella",
      "name": "Zafar Khaydarov",
      "avatar_url": "https://avatars2.githubusercontent.com/u/660742?v=4",
      "profile": "http://cs.joensuu.fi/~zkhayda",
      "contributions": [
        "code",
        "doc"
      ]
    },
    {
      "login": "kemitix",
      "name": "Paul Campbell",
      "avatar_url": "https://avatars1.githubusercontent.com/u/1147749?v=4",
      "profile": "https://kemitix.github.io/",
      "contributions": [
        "code"
      ]
    },
    {
      "login": "Argyro-Sioziou",
      "name": "Argyro Sioziou",
      "avatar_url": "https://avatars0.githubusercontent.com/u/22822639?v=4",
      "profile": "https://github.com/Argyro-Sioziou",
      "contributions": [
        "code"
      ]
    },
    {
      "login": "TylerMcConville",
      "name": "TylerMcConville",
      "avatar_url": "https://avatars0.githubusercontent.com/u/4946449?v=4",
      "profile": "https://github.com/TylerMcConville",
      "contributions": [
        "code"
      ]
    },
    {
      "login": "saksham93",
      "name": "saksham93",
      "avatar_url": "https://avatars1.githubusercontent.com/u/37399540?v=4",
      "profile": "https://github.com/saksham93",
      "contributions": [
        "code"
      ]
    },
    {
      "login": "nikhilbarar",
      "name": "nikhilbarar",
      "avatar_url": "https://avatars2.githubusercontent.com/u/37332144?v=4",
      "profile": "https://github.com/nikhilbarar",
      "contributions": [
        "code"
      ]
    },
    {
      "login": "colinbut",
      "name": "Colin But",
      "avatar_url": "https://avatars2.githubusercontent.com/u/10725674?v=4",
      "profile": "http://colinbut.com",
      "contributions": [
        "code"
      ]
    },
    {
      "login": "ruslanpa",
      "name": "Ruslan",
      "avatar_url": "https://avatars2.githubusercontent.com/u/1503411?v=4",
      "profile": "https://github.com/ruslanpa",
      "contributions": [
        "code"
      ]
    },
    {
      "login": "JuhoKang",
      "name": "Juho Kang",
      "avatar_url": "https://avatars1.githubusercontent.com/u/4745294?v=4",
      "profile": "https://github.com/JuhoKang",
      "contributions": [
        "code"
      ]
    },
    {
      "login": "dheeraj-mummareddy",
      "name": "Dheeraj Mummareddy",
      "avatar_url": "https://avatars2.githubusercontent.com/u/7002230?v=4",
      "profile": "https://github.com/dheeraj-mummareddy",
      "contributions": [
        "code"
      ]
    },
    {
      "login": "bernardosulzbach",
      "name": "Bernardo Sulzbach",
      "avatar_url": "https://avatars0.githubusercontent.com/u/8271090?v=4",
      "profile": "https://www.bernardosulzbach.com",
      "contributions": [
        "code"
      ]
    },
    {
      "login": "4lexis",
      "name": "Aleksandar Dudukovic",
      "avatar_url": "https://avatars0.githubusercontent.com/u/19871727?v=4",
      "profile": "https://github.com/4lexis",
      "contributions": [
        "code"
      ]
    },
    {
      "login": "yusufaytas",
      "name": "Yusuf Aytaş",
      "avatar_url": "https://avatars2.githubusercontent.com/u/1049483?v=4",
      "profile": "https://www.yusufaytas.com",
      "contributions": [
        "code"
      ]
    },
    {
      "login": "qpi",
      "name": "Mihály Kuprivecz",
      "avatar_url": "https://avatars2.githubusercontent.com/u/1001491?v=4",
      "profile": "http://futurehomes.hu",
      "contributions": [
        "code"
      ]
    },
    {
      "login": "kapinuss",
      "name": "Stanislav Kapinus",
      "avatar_url": "https://avatars0.githubusercontent.com/u/17639945?v=4",
      "profile": "https://github.com/kapinuss",
      "contributions": [
        "code"
      ]
    },
    {
      "login": "gvsharma",
      "name": "GVSharma",
      "avatar_url": "https://avatars1.githubusercontent.com/u/6648152?v=4",
      "profile": "https://github.com/gvsharma",
      "contributions": [
        "code"
      ]
    },
    {
      "login": "SrdjanPaunovic",
      "name": "Srđan Paunović",
      "avatar_url": "https://avatars1.githubusercontent.com/u/22815104?v=4",
      "profile": "https://github.com/SrdjanPaunovic",
      "contributions": [
        "code"
      ]
    },
    {
      "login": "sideris",
      "name": "Petros G. Sideris",
      "avatar_url": "https://avatars3.githubusercontent.com/u/5484694?v=4",
      "profile": "https://sideris.xyz/",
      "contributions": [
        "code"
      ]
    },
    {
<<<<<<< HEAD
      "login": "qza",
      "name": "qza",
      "avatar_url": "https://avatars3.githubusercontent.com/u/233149?v=4",
      "profile": "https://github.com/qza",
=======
      "login": "Tschis",
      "name": "Rodolfo Forte",
      "avatar_url": "https://avatars1.githubusercontent.com/u/20662669?v=4",
      "profile": "http://tschis.github.io",
      "contributions": [
        "content"
      ]
    },
    {
      "login": "ankurkaushal",
      "name": "Ankur Kaushal",
      "avatar_url": "https://avatars2.githubusercontent.com/u/2236616?v=4",
      "profile": "https://github.com/ankurkaushal",
      "contributions": [
        "code"
      ]
    },
    {
      "login": "okinskas",
      "name": "Ovidijus Okinskas",
      "avatar_url": "https://avatars0.githubusercontent.com/u/20372387?v=4",
      "profile": "https://www.linkedin.com/in/ovidijus-okinskas/",
      "contributions": [
        "code"
      ]
    },
    {
      "login": "robertt240",
      "name": "Robert Kasperczyk",
      "avatar_url": "https://avatars1.githubusercontent.com/u/9137432?v=4",
      "profile": "https://github.com/robertt240",
>>>>>>> f85e4db0
      "contributions": [
        "code"
      ]
    }
  ],
  "contributorsPerLine": 4,
  "projectName": "java-design-patterns",
  "projectOwner": "iluwatar",
  "repoType": "github",
  "repoHost": "https://github.com",
  "skipCi": true
}<|MERGE_RESOLUTION|>--- conflicted
+++ resolved
@@ -292,12 +292,15 @@
       ]
     },
     {
-<<<<<<< HEAD
       "login": "qza",
       "name": "qza",
       "avatar_url": "https://avatars3.githubusercontent.com/u/233149?v=4",
       "profile": "https://github.com/qza",
-=======
+      "contributions": [
+        "code"
+      ]
+    },
+    {
       "login": "Tschis",
       "name": "Rodolfo Forte",
       "avatar_url": "https://avatars1.githubusercontent.com/u/20662669?v=4",
@@ -329,7 +332,6 @@
       "name": "Robert Kasperczyk",
       "avatar_url": "https://avatars1.githubusercontent.com/u/9137432?v=4",
       "profile": "https://github.com/robertt240",
->>>>>>> f85e4db0
       "contributions": [
         "code"
       ]
