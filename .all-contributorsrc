--- conflicted
+++ resolved
@@ -292,12 +292,15 @@
       ]
     },
     {
-<<<<<<< HEAD
       "login": "vehpsr",
       "name": "gans",
       "avatar_url": "https://avatars2.githubusercontent.com/u/3133265?v=4",
       "profile": "https://github.com/vehpsr",
-=======
+      "contributions": [
+        "code"
+      ]
+    },
+    {
       "login": "ThatGuyWithTheHat",
       "name": "Matt",
       "avatar_url": "https://avatars0.githubusercontent.com/u/24470582?v=4",
@@ -401,7 +404,6 @@
       "name": "Robert Kasperczyk",
       "avatar_url": "https://avatars1.githubusercontent.com/u/9137432?v=4",
       "profile": "https://github.com/robertt240",
->>>>>>> 8c21809d
       "contributions": [
         "code"
       ]
