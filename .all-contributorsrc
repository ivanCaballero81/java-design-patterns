{
  "files": [
    "README.md"
  ],
  "imageSize": 100,
  "commit": false,
  "contributors": [
    {
      "login": "iluwatar",
      "name": "Ilkka Seppälä",
      "avatar_url": "https://avatars1.githubusercontent.com/u/582346?v=4",
      "profile": "https://github.com/iluwatar",
      "contributions": [
        "projectManagement",
        "maintenance",
        "content"
      ]
    },
    {
      "login": "amit1307",
      "name": "amit1307",
      "avatar_url": "https://avatars0.githubusercontent.com/u/23420222?v=4",
      "profile": "https://github.com/amit1307",
      "contributions": [
        "code"
      ]
    },
    {
      "login": "npathai",
      "name": "Narendra Pathai",
      "avatar_url": "https://avatars2.githubusercontent.com/u/1792515?v=4",
      "profile": "https://github.com/npathai",
      "contributions": [
        "code",
        "ideas",
        "review"
      ]
    },
    {
      "login": "fluxw42",
      "name": "Jeroen Meulemeester",
      "avatar_url": "https://avatars1.githubusercontent.com/u/1545460?v=4",
      "profile": "https://github.com/fluxw42",
      "contributions": [
        "code"
      ]
    },
    {
      "login": "mikulucky",
      "name": "Joseph McCarthy",
      "avatar_url": "https://avatars0.githubusercontent.com/u/4526195?v=4",
      "profile": "http://www.joemccarthy.co.uk",
      "contributions": [
        "code"
      ]
    },
    {
      "login": "thomasoss",
      "name": "Thomas",
      "avatar_url": "https://avatars1.githubusercontent.com/u/22516154?v=4",
      "profile": "https://github.com/thomasoss",
      "contributions": [
        "code"
      ]
    },
    {
      "login": "anuragagarwal561994",
      "name": "Anurag Agarwal",
      "avatar_url": "https://avatars1.githubusercontent.com/u/6075379?v=4",
      "profile": "https://github.com/anuragagarwal561994",
      "contributions": [
        "code"
      ]
    },
    {
      "login": "markusmo3",
      "name": "Markus Moser",
      "avatar_url": "https://avatars1.githubusercontent.com/u/3317416?v=4",
      "profile": "https://markusmo3.github.io",
      "contributions": [
        "design",
        "code",
        "ideas"
      ]
    },
    {
      "login": "isabiq",
      "name": "Sabiq Ihab",
      "avatar_url": "https://avatars1.githubusercontent.com/u/19510920?v=4",
      "profile": "https://twitter.com/i_sabiq",
      "contributions": [
        "code"
      ]
    },
    {
      "login": "inbravo",
      "name": "Amit Dixit",
      "avatar_url": "https://avatars3.githubusercontent.com/u/5253764?v=4",
      "profile": "http://inbravo.github.io",
      "contributions": [
        "code"
      ]
    },
    {
      "login": "piyushchaudhari04",
      "name": "Piyush Kailash Chaudhari",
      "avatar_url": "https://avatars3.githubusercontent.com/u/10268029?v=4",
      "profile": "https://github.com/piyushchaudhari04",
      "contributions": [
        "code"
      ]
    },
    {
      "login": "joshzambales",
      "name": "joshzambales",
      "avatar_url": "https://avatars1.githubusercontent.com/u/8704552?v=4",
      "profile": "https://github.com/joshzambales",
      "contributions": [
        "code"
      ]
    },
    {
      "login": "Crossy147",
      "name": "Kamil Pietruszka",
      "avatar_url": "https://avatars2.githubusercontent.com/u/7272996?v=4",
      "profile": "https://github.com/Crossy147",
      "contributions": [
        "code"
      ]
    },
    {
      "login": "zafarella",
      "name": "Zafar Khaydarov",
      "avatar_url": "https://avatars2.githubusercontent.com/u/660742?v=4",
      "profile": "http://cs.joensuu.fi/~zkhayda",
      "contributions": [
        "code",
        "doc"
      ]
    },
    {
      "login": "kemitix",
      "name": "Paul Campbell",
      "avatar_url": "https://avatars1.githubusercontent.com/u/1147749?v=4",
      "profile": "https://kemitix.github.io/",
      "contributions": [
        "code"
      ]
    },
    {
      "login": "Argyro-Sioziou",
      "name": "Argyro Sioziou",
      "avatar_url": "https://avatars0.githubusercontent.com/u/22822639?v=4",
      "profile": "https://github.com/Argyro-Sioziou",
      "contributions": [
        "code"
      ]
    },
    {
      "login": "TylerMcConville",
      "name": "TylerMcConville",
      "avatar_url": "https://avatars0.githubusercontent.com/u/4946449?v=4",
      "profile": "https://github.com/TylerMcConville",
      "contributions": [
        "code"
      ]
    },
    {
      "login": "saksham93",
      "name": "saksham93",
      "avatar_url": "https://avatars1.githubusercontent.com/u/37399540?v=4",
      "profile": "https://github.com/saksham93",
      "contributions": [
        "code"
      ]
    },
    {
      "login": "nikhilbarar",
      "name": "nikhilbarar",
      "avatar_url": "https://avatars2.githubusercontent.com/u/37332144?v=4",
      "profile": "https://github.com/nikhilbarar",
      "contributions": [
        "code"
      ]
    },
    {
      "login": "colinbut",
      "name": "Colin But",
      "avatar_url": "https://avatars2.githubusercontent.com/u/10725674?v=4",
      "profile": "http://colinbut.com",
      "contributions": [
        "code"
      ]
    },
    {
      "login": "ruslanpa",
      "name": "Ruslan",
      "avatar_url": "https://avatars2.githubusercontent.com/u/1503411?v=4",
      "profile": "https://github.com/ruslanpa",
      "contributions": [
        "code"
      ]
    },
    {
      "login": "JuhoKang",
      "name": "Juho Kang",
      "avatar_url": "https://avatars1.githubusercontent.com/u/4745294?v=4",
      "profile": "https://github.com/JuhoKang",
      "contributions": [
        "code"
      ]
    },
    {
      "login": "dheeraj-mummareddy",
      "name": "Dheeraj Mummareddy",
      "avatar_url": "https://avatars2.githubusercontent.com/u/7002230?v=4",
      "profile": "https://github.com/dheeraj-mummareddy",
      "contributions": [
        "code"
      ]
    },
    {
      "login": "bernardosulzbach",
      "name": "Bernardo Sulzbach",
      "avatar_url": "https://avatars0.githubusercontent.com/u/8271090?v=4",
      "profile": "https://www.bernardosulzbach.com",
      "contributions": [
        "code"
      ]
    },
    {
      "login": "4lexis",
      "name": "Aleksandar Dudukovic",
      "avatar_url": "https://avatars0.githubusercontent.com/u/19871727?v=4",
      "profile": "https://github.com/4lexis",
      "contributions": [
        "code"
      ]
    },
    {
      "login": "yusufaytas",
      "name": "Yusuf Aytaş",
      "avatar_url": "https://avatars2.githubusercontent.com/u/1049483?v=4",
      "profile": "https://www.yusufaytas.com",
      "contributions": [
        "code"
      ]
    },
    {
      "login": "qpi",
      "name": "Mihály Kuprivecz",
      "avatar_url": "https://avatars2.githubusercontent.com/u/1001491?v=4",
      "profile": "http://futurehomes.hu",
      "contributions": [
        "code"
      ]
    },
    {
      "login": "kapinuss",
      "name": "Stanislav Kapinus",
      "avatar_url": "https://avatars0.githubusercontent.com/u/17639945?v=4",
      "profile": "https://github.com/kapinuss",
      "contributions": [
        "code"
      ]
    },
    {
      "login": "gvsharma",
      "name": "GVSharma",
      "avatar_url": "https://avatars1.githubusercontent.com/u/6648152?v=4",
      "profile": "https://github.com/gvsharma",
      "contributions": [
        "code"
      ]
    },
    {
      "login": "SrdjanPaunovic",
      "name": "Srđan Paunović",
      "avatar_url": "https://avatars1.githubusercontent.com/u/22815104?v=4",
      "profile": "https://github.com/SrdjanPaunovic",
      "contributions": [
        "code"
      ]
    },
    {
      "login": "sideris",
      "name": "Petros G. Sideris",
      "avatar_url": "https://avatars3.githubusercontent.com/u/5484694?v=4",
      "profile": "https://sideris.xyz/",
      "contributions": [
        "code"
      ]
    },
    {
<<<<<<< HEAD
      "login": "Anurag870",
      "name": "Anurag870",
      "avatar_url": "https://avatars1.githubusercontent.com/u/6295975?v=4",
      "profile": "https://github.com/Anurag870",
=======
      "login": "Deathnerd",
      "name": "Wes Gilleland",
      "avatar_url": "https://avatars0.githubusercontent.com/u/1685953?v=4",
      "profile": "http://theerroris.me",
      "contributions": [
        "code"
      ]
    },
    {
      "login": "Harshrajsinh",
      "name": "Harshraj Thakor",
      "avatar_url": "https://avatars2.githubusercontent.com/u/22811531?v=4",
      "profile": "https://github.com/Harshrajsinh",
      "contributions": [
        "code"
      ]
    },
    {
      "login": "MaVdbussche",
      "name": "Martin Vandenbussche",
      "avatar_url": "https://avatars1.githubusercontent.com/u/26136934?v=4",
      "profile": "https://github.com/MaVdbussche",
      "contributions": [
        "code"
      ]
    },
    {
      "login": "alexsomai",
      "name": "Alexandru Somai",
      "avatar_url": "https://avatars1.githubusercontent.com/u/5720977?v=4",
      "profile": "https://alexsomai.com",
      "contributions": [
        "code"
      ]
    },
    {
      "login": "amogozov",
      "name": "Artur Mogozov",
      "avatar_url": "https://avatars3.githubusercontent.com/u/7372215?v=4",
      "profile": "https://github.com/amogozov",
      "contributions": [
        "code"
      ]
    },
    {
      "login": "anthonycampbell",
      "name": "anthony",
      "avatar_url": "https://avatars3.githubusercontent.com/u/10249255?v=4",
      "profile": "https://github.com/anthonycampbell",
      "contributions": [
        "code"
      ]
    },
    {
      "login": "christophercolumbusdog",
      "name": "Christian Cygnus",
      "avatar_url": "https://avatars1.githubusercontent.com/u/9342724?v=4",
      "profile": "http://ccygnus.com/",
      "contributions": [
        "code"
      ]
    },
    {
      "login": "dzmitryh",
      "name": "Dima Gubin",
      "avatar_url": "https://avatars2.githubusercontent.com/u/5390492?v=4",
      "profile": "https://about.me/dzmitryh",
      "contributions": [
        "code"
      ]
    },
    {
      "login": "jjjimenez100",
      "name": "Joshua Jimenez",
      "avatar_url": "https://avatars3.githubusercontent.com/u/22243493?v=4",
      "profile": "https://github.com/jjjimenez100",
      "contributions": [
        "code"
      ]
    },
    {
      "login": "kaiwinter",
      "name": "Kai Winter",
      "avatar_url": "https://avatars0.githubusercontent.com/u/110982?v=4",
      "profile": "http://about.me/kaiwinter",
      "contributions": [
        "code"
      ]
    },
    {
      "login": "lbroman",
      "name": "lbroman",
      "avatar_url": "https://avatars1.githubusercontent.com/u/86007?v=4",
      "profile": "https://github.com/lbroman",
      "contributions": [
        "code"
      ]
    },
    {
      "login": "pnowy",
      "name": "Przemek",
      "avatar_url": "https://avatars1.githubusercontent.com/u/3254609?v=4",
      "profile": "https://przemeknowak.com",
      "contributions": [
        "code"
      ]
    },
    {
      "login": "prafful1",
      "name": "Prafful Agarwal",
      "avatar_url": "https://avatars0.githubusercontent.com/u/14350274?v=4",
      "profile": "https://github.com/prafful1",
      "contributions": [
        "content"
      ]
    },
    {
      "login": "sankypanhale",
      "name": "Sanket Panhale",
      "avatar_url": "https://avatars1.githubusercontent.com/u/6478783?v=4",
      "profile": "https://github.com/sankypanhale",
      "contributions": [
        "content"
      ]
    },
    {
      "login": "staillebois",
      "name": "staillebois",
      "avatar_url": "https://avatars0.githubusercontent.com/u/23701200?v=4",
      "profile": "https://github.com/staillebois",
      "contributions": [
        "code"
      ]
    },
    {
      "login": "valdar-hu",
      "name": "Krisztián Nagy",
      "avatar_url": "https://avatars3.githubusercontent.com/u/17962817?v=4",
      "profile": "https://github.com/valdar-hu",
      "contributions": [
        "code"
      ]
    },
    {
      "login": "vanogrid",
      "name": "Alexander Ivanov",
      "avatar_url": "https://avatars0.githubusercontent.com/u/4307918?v=4",
      "profile": "https://www.vanogrid.com",
      "contributions": [
        "code"
      ]
    },
    {
      "login": "yosfik",
      "name": "Yosfik Alqadri",
      "avatar_url": "https://avatars3.githubusercontent.com/u/4850270?v=4",
      "profile": "https://github.com/yosfik",
      "contributions": [
        "code"
      ]
    },
    {
      "login": "7agustibm",
      "name": "Agustí Becerra Milà",
      "avatar_url": "https://avatars0.githubusercontent.com/u/8149332?v=4",
      "profile": "https://github.com/7agustibm",
      "contributions": [
        "code"
      ]
    },
    {
      "login": "Juaanma",
      "name": "Juan Manuel Suárez",
      "avatar_url": "https://avatars3.githubusercontent.com/u/7390500?v=4",
      "profile": "https://github.com/Juaanma",
      "contributions": [
        "code"
      ]
    },
    {
      "login": "LuigiCortese",
      "name": "Luigi Cortese",
      "avatar_url": "https://avatars0.githubusercontent.com/u/9956006?v=4",
      "profile": "http://www.devsedge.net/",
      "contributions": [
        "code"
      ]
    },
    {
      "login": "Rzeposlaw",
      "name": "Katarzyna Rzepecka",
      "avatar_url": "https://avatars2.githubusercontent.com/u/18425745?v=4",
      "profile": "https://github.com/Rzeposlaw",
      "contributions": [
        "code"
      ]
    },
    {
      "login": "akrystian",
      "name": "adamski.pro",
      "avatar_url": "https://avatars1.githubusercontent.com/u/6537430?v=4",
      "profile": "http://adamski.pro",
      "contributions": [
        "code"
      ]
    },
    {
      "login": "baislsl",
      "name": "Shengli Bai",
      "avatar_url": "https://avatars0.githubusercontent.com/u/17060584?v=4",
      "profile": "https://github.com/baislsl",
      "contributions": [
        "code"
      ]
    },
    {
      "login": "besok",
      "name": "Boris",
      "avatar_url": "https://avatars2.githubusercontent.com/u/29834592?v=4",
      "profile": "https://github.com/besok",
      "contributions": [
        "code"
      ]
    },
    {
      "login": "dmitraver",
      "name": "Dmitry Avershin",
      "avatar_url": "https://avatars3.githubusercontent.com/u/1798156?v=4",
      "profile": "https://github.com/dmitraver",
      "contributions": [
        "code"
      ]
    },
    {
      "login": "fanofxiaofeng",
      "name": "靳阳",
      "avatar_url": "https://avatars0.githubusercontent.com/u/3983683?v=4",
      "profile": "https://github.com/fanofxiaofeng",
      "contributions": [
        "code"
      ]
    },
    {
      "login": "hoangnam2261",
      "name": "hoangnam2261",
      "avatar_url": "https://avatars2.githubusercontent.com/u/31692990?v=4",
      "profile": "https://github.com/hoangnam2261",
      "contributions": [
        "code"
      ]
    },
    {
      "login": "jarpit96",
      "name": "Arpit Jain",
      "avatar_url": "https://avatars2.githubusercontent.com/u/10098713?v=4",
      "profile": "https://github.com/jarpit96",
      "contributions": [
        "code"
      ]
    },
    {
      "login": "joningiwork",
      "name": "Jón Ingi Sveinbjörnsson",
      "avatar_url": "https://avatars2.githubusercontent.com/u/6115148?v=4",
      "profile": "http://joningi.net",
      "contributions": [
        "code"
      ]
    },
    {
      "login": "kirill-vlasov",
      "name": "Kirill Vlasov",
      "avatar_url": "https://avatars3.githubusercontent.com/u/16112495?v=4",
      "profile": "https://github.com/kirill-vlasov",
      "contributions": [
        "code"
      ]
    },
    {
      "login": "mitchellirvin",
      "name": "Mitchell Irvin",
      "avatar_url": "https://avatars0.githubusercontent.com/u/16233245?v=4",
      "profile": "http://mitchell-irvin.com",
      "contributions": [
        "code"
      ]
    },
    {
      "login": "ranjeet-floyd",
      "name": "Ranjeet",
      "avatar_url": "https://avatars0.githubusercontent.com/u/1992972?v=4",
      "profile": "https://ranjeet-floyd.github.io",
      "contributions": [
        "code"
      ]
    },
    {
      "login": "Alwayswithme",
      "name": "PhoenixYip",
      "avatar_url": "https://avatars3.githubusercontent.com/u/3234786?v=4",
      "profile": "https://alwayswithme.github.io",
      "contributions": [
        "code"
      ]
    },
    {
      "login": "MSaifAsif",
      "name": "M Saif Asif",
      "avatar_url": "https://avatars1.githubusercontent.com/u/6280554?v=4",
      "profile": "https://github.com/MSaifAsif",
      "contributions": [
        "code"
      ]
    },
    {
      "login": "kanwarpreet25",
      "name": "kanwarpreet25",
      "avatar_url": "https://avatars0.githubusercontent.com/u/39183641?v=4",
      "profile": "https://github.com/kanwarpreet25",
      "contributions": [
        "code"
      ]
    },
    {
      "login": "leonmak",
      "name": "Leon Mak",
      "avatar_url": "https://avatars3.githubusercontent.com/u/13071508?v=4",
      "profile": "http://leonmak.me",
      "contributions": [
        "code"
      ]
    },
    {
      "login": "perwramdemark",
      "name": "Per Wramdemark",
      "avatar_url": "https://avatars2.githubusercontent.com/u/7052193?v=4",
      "profile": "http://www.wramdemark.se",
      "contributions": [
        "code"
      ]
    },
    {
      "login": "waisuan",
      "name": "Evan Sia Wai Suan",
      "avatar_url": "https://avatars2.githubusercontent.com/u/10975700?v=4",
      "profile": "https://github.com/waisuan",
      "contributions": [
        "code"
      ]
    },
    {
      "login": "AnaghaSasikumar",
      "name": "AnaghaSasikumar",
      "avatar_url": "https://avatars2.githubusercontent.com/u/42939261?v=4",
      "profile": "https://github.com/AnaghaSasikumar",
      "contributions": [
        "code"
      ]
    },
    {
      "login": "christofferh",
      "name": "Christoffer Hamberg",
      "avatar_url": "https://avatars1.githubusercontent.com/u/767643?v=4",
      "profile": "https://christofferh.com",
      "contributions": [
        "code"
      ]
    },
    {
      "login": "dgruntz",
      "name": "Dominik Gruntz",
      "avatar_url": "https://avatars0.githubusercontent.com/u/1516800?v=4",
      "profile": "https://github.com/dgruntz",
      "contributions": [
        "code"
      ]
    },
    {
      "login": "hannespernpeintner",
      "name": "Hannes",
      "avatar_url": "https://avatars3.githubusercontent.com/u/1679437?v=4",
      "profile": "https://bitbucket.org/hannespernpeintner/",
      "contributions": [
        "code"
      ]
    },
    {
      "login": "leogtzr",
      "name": "Leo Gutiérrez Ramírez",
      "avatar_url": "https://avatars0.githubusercontent.com/u/1211969?v=4",
      "profile": "https://github.com/leogtzr",
      "contributions": [
        "code"
      ]
    },
    {
      "login": "npczwh",
      "name": "Zhang WH",
      "avatar_url": "https://avatars0.githubusercontent.com/u/14066422?v=4",
      "profile": "https://github.com/npczwh",
      "contributions": [
        "code"
      ]
    },
    {
      "login": "oconnelc",
      "name": "Christopher O'Connell",
      "avatar_url": "https://avatars0.githubusercontent.com/u/1112973?v=4",
      "profile": "https://github.com/oconnelc",
      "contributions": [
        "code"
      ]
    },
    {
      "login": "giorgosmav21",
      "name": "George Mavroeidis",
      "avatar_url": "https://avatars2.githubusercontent.com/u/22855493?v=4",
      "profile": "https://github.com/giorgosmav21",
      "contributions": [
        "code"
      ]
    },
    {
      "login": "hbothra15",
      "name": "Hemant Bothra",
      "avatar_url": "https://avatars1.githubusercontent.com/u/7418012?v=4",
      "profile": "https://github.com/hbothra15",
      "contributions": [
        "code"
      ]
    },
    {
      "login": "igeligel",
      "name": "Kevin Peters",
      "avatar_url": "https://avatars1.githubusercontent.com/u/12736734?v=4",
      "profile": "https://www.kevinpeters.net/about/",
      "contributions": [
        "code"
      ]
    },
    {
      "login": "llorllale",
      "name": "George Aristy",
      "avatar_url": "https://avatars1.githubusercontent.com/u/2019896?v=4",
      "profile": "https://llorllale.github.io/",
      "contributions": [
        "code"
      ]
    },
    {
      "login": "mookkiah",
      "name": "Mahendran Mookkiah",
      "avatar_url": "https://avatars1.githubusercontent.com/u/8975264?v=4",
      "profile": "https://github.com/mookkiah",
      "contributions": [
        "code"
      ]
    },
    {
      "login": "Azureyjt",
      "name": "Azureyjt",
      "avatar_url": "https://avatars2.githubusercontent.com/u/18476317?v=4",
      "profile": "https://github.com/Azureyjt",
      "contributions": [
        "code"
      ]
    },
    {
      "login": "vehpsr",
      "name": "gans",
      "avatar_url": "https://avatars2.githubusercontent.com/u/3133265?v=4",
      "profile": "https://github.com/vehpsr",
      "contributions": [
        "code"
      ]
    },
    {
      "login": "ThatGuyWithTheHat",
      "name": "Matt",
      "avatar_url": "https://avatars0.githubusercontent.com/u/24470582?v=4",
      "profile": "https://github.com/ThatGuyWithTheHat",
      "contributions": [
        "content"
      ]
    },
    {
      "login": "gopinath-langote",
      "name": "Gopinath Langote",
      "avatar_url": "https://avatars2.githubusercontent.com/u/10210778?v=4",
      "profile": "https://www.linkedin.com/in/gopinathlangote/",
      "contributions": [
        "code"
      ]
    },
    {
      "login": "hoswey",
      "name": "Hoswey",
      "avatar_url": "https://avatars3.githubusercontent.com/u/3689445?v=4",
      "profile": "https://github.com/hoswey",
      "contributions": [
        "code"
      ]
    },
    {
      "login": "amit2103",
      "name": "Amit Pandey",
      "avatar_url": "https://avatars3.githubusercontent.com/u/7566692?v=4",
      "profile": "https://github.com/amit2103",
      "contributions": [
        "code"
      ]
    },
    {
      "login": "gwildor28",
      "name": "gwildor28",
      "avatar_url": "https://avatars0.githubusercontent.com/u/16000365?v=4",
      "profile": "https://github.com/gwildor28",
      "contributions": [
        "content"
      ]
    },
    {
      "login": "llitfkitfk",
      "name": "田浩",
      "avatar_url": "https://avatars1.githubusercontent.com/u/2404785?v=4",
      "profile": "https://t.me/paul_docker",
      "contributions": [
        "content"
      ]
    },
    {
      "login": "pitsios-s",
      "name": "Stamatis Pitsios",
      "avatar_url": "https://avatars1.githubusercontent.com/u/6773603?v=4",
      "profile": "https://twitter.com/StPitsios",
      "contributions": [
        "code"
      ]
    },
    {
      "login": "qza",
      "name": "qza",
      "avatar_url": "https://avatars3.githubusercontent.com/u/233149?v=4",
      "profile": "https://github.com/qza",
      "contributions": [
        "code"
      ]
    },
    {
      "login": "Tschis",
      "name": "Rodolfo Forte",
      "avatar_url": "https://avatars1.githubusercontent.com/u/20662669?v=4",
      "profile": "http://tschis.github.io",
      "contributions": [
        "content"
      ]
    },
    {
      "login": "ankurkaushal",
      "name": "Ankur Kaushal",
      "avatar_url": "https://avatars2.githubusercontent.com/u/2236616?v=4",
      "profile": "https://github.com/ankurkaushal",
      "contributions": [
        "code"
      ]
    },
    {
      "login": "okinskas",
      "name": "Ovidijus Okinskas",
      "avatar_url": "https://avatars0.githubusercontent.com/u/20372387?v=4",
      "profile": "https://www.linkedin.com/in/ovidijus-okinskas/",
      "contributions": [
        "code"
      ]
    },
    {
      "login": "robertt240",
      "name": "Robert Kasperczyk",
      "avatar_url": "https://avatars1.githubusercontent.com/u/9137432?v=4",
      "profile": "https://github.com/robertt240",
>>>>>>> 1d025b70
      "contributions": [
        "code"
      ]
    }
  ],
  "contributorsPerLine": 4,
  "projectName": "java-design-patterns",
  "projectOwner": "iluwatar",
  "repoType": "github",
  "repoHost": "https://github.com",
  "skipCi": true
}<|MERGE_RESOLUTION|>--- conflicted
+++ resolved
@@ -292,12 +292,15 @@
       ]
     },
     {
-<<<<<<< HEAD
       "login": "Anurag870",
       "name": "Anurag870",
       "avatar_url": "https://avatars1.githubusercontent.com/u/6295975?v=4",
       "profile": "https://github.com/Anurag870",
-=======
+      "contributions": [
+        "code"
+      ]
+    },
+    {
       "login": "Deathnerd",
       "name": "Wes Gilleland",
       "avatar_url": "https://avatars0.githubusercontent.com/u/1685953?v=4",
@@ -878,7 +881,6 @@
       "name": "Robert Kasperczyk",
       "avatar_url": "https://avatars1.githubusercontent.com/u/9137432?v=4",
       "profile": "https://github.com/robertt240",
->>>>>>> 1d025b70
       "contributions": [
         "code"
       ]
